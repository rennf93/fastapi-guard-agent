--- conflicted
+++ resolved
@@ -30,13 +30,8 @@
   pre-commit:
     runs-on: ubuntu-latest
     steps:
-<<<<<<< HEAD
       - uses: actions/checkout@v5
-      - uses: actions/setup-python@v5
-=======
-      - uses: actions/checkout@v4
       - uses: actions/setup-python@v6
->>>>>>> bcabb35c
         with:
           python-version: '3.10'
       - run: pip install uv
